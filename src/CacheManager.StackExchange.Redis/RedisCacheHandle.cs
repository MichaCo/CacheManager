﻿using System;
using System.Collections.Generic;
using System.Linq;
using System.Text;
using CacheManager.Core;
using CacheManager.Core.Internal;
using CacheManager.Core.Logging;
using StackExchange.Redis;
using static CacheManager.Core.Utility.Guard;

namespace CacheManager.Redis
{
    /// <summary>
    /// Cache handle implementation for Redis.
    /// </summary>
    /// <typeparam name="TCacheValue">The type of the cache value.</typeparam>
    [RequiresSerializer]
    public class RedisCacheHandle<TCacheValue> : BaseCacheHandle<TCacheValue>
    {
        private static readonly TimeSpan MinimumExpirationTimeout = TimeSpan.FromMilliseconds(1);
        private const string Base64Prefix = "base64\0";
        private const string HashFieldCreated = "created";
        private const string HashFieldExpirationMode = "expiration";
        private const string HashFieldExpirationTimeout = "timeout";
        private const string HashFieldType = "type";
        private const string HashFieldValue = "value";
        private const string HashFieldVersion = "version";
        private const string HashFieldUsesDefaultExp = "defaultExpiration";

        private static readonly string _scriptAdd = $@"
if redis.call('HSETNX', KEYS[1], '{HashFieldValue}', ARGV[1]) == 1 then
    local result=redis.call('HMSET', KEYS[1], '{HashFieldType}', ARGV[2], '{HashFieldExpirationMode}', ARGV[3], '{HashFieldExpirationTimeout}', ARGV[4], '{HashFieldCreated}', ARGV[5], '{HashFieldVersion}', 1, '{HashFieldUsesDefaultExp}', ARGV[6])
    if ARGV[3] > '1' and ARGV[4] ~= '0' then
        redis.call('PEXPIRE', KEYS[1], ARGV[4])
    else
        redis.call('PERSIST', KEYS[1])
    end
    return result
else
    return nil
end";

        private static readonly string _scriptPut = $@"
local result=redis.call('HMSET', KEYS[1], '{HashFieldValue}', ARGV[1], '{HashFieldType}', ARGV[2], '{HashFieldExpirationMode}', ARGV[3], '{HashFieldExpirationTimeout}', ARGV[4], '{HashFieldCreated}', ARGV[5], '{HashFieldUsesDefaultExp}', ARGV[6])
redis.call('HINCRBY', KEYS[1], '{HashFieldVersion}', 1)
if ARGV[3] > '1' and ARGV[4] ~= '0' then
    redis.call('PEXPIRE', KEYS[1], ARGV[4])
else
    redis.call('PERSIST', KEYS[1])
end
return result";

        // script should also update expire now. If sliding, update the sliding window
        private static readonly string _scriptUpdate = $@"
if redis.call('HGET', KEYS[1], '{HashFieldVersion}') == ARGV[2] then
    local result=redis.call('HSET', KEYS[1], '{HashFieldValue}', ARGV[1])
    redis.call('HINCRBY', KEYS[1], '{HashFieldVersion}', 1)
    if ARGV[3] == '2' and ARGV[4] ~= '0' then
        redis.call('PEXPIRE', KEYS[1], ARGV[4])
    end
    return result;
else
    return nil
end";

        private static readonly string _scriptGet = $@"
local result = redis.call('HMGET', KEYS[1], '{HashFieldValue}', '{HashFieldExpirationMode}', '{HashFieldExpirationTimeout}', '{HashFieldCreated}', '{HashFieldType}', '{HashFieldVersion}', '{HashFieldUsesDefaultExp}')
if (result[2] and result[2] == '2') then
    if (result[3] and result[3] ~= '' and result[3] ~= '0') then
        redis.call('PEXPIRE', KEYS[1], result[3])
    end
end
return result";

        private readonly IDictionary<ScriptType, LoadedLuaScript> _shaScripts = new Dictionary<ScriptType, LoadedLuaScript>();
        private readonly IDictionary<ScriptType, LuaScript> _luaScripts = new Dictionary<ScriptType, LuaScript>();
        private readonly ICacheManagerConfiguration _managerConfiguration;
        private readonly RedisValueConverter _valueConverter;
        private readonly RedisConnectionManager _connection;
        private bool _isLuaAllowed;
        private bool _canPreloadScripts = true;
        private RedisConfiguration _redisConfiguration = null;

        // flag if scripts are initially loaded to the server
        private bool _scriptsLoaded = false;

        private object _lockObject = new object();

        /// <summary>
        /// Initializes a new instance of the <see cref="RedisCacheHandle{TCacheValue}"/> class.
        /// </summary>
        /// <param name="managerConfiguration">The manager configuration.</param>
        /// <param name="configuration">The cache handle configuration.</param>
        /// <param name="loggerFactory">The logger factory.</param>
        /// <param name="serializer">The serializer.</param>
        public RedisCacheHandle(ICacheManagerConfiguration managerConfiguration, CacheHandleConfiguration configuration, ILoggerFactory loggerFactory, ICacheSerializer serializer)
            : base(managerConfiguration, configuration)
        {
            NotNull(loggerFactory, nameof(loggerFactory));
            NotNull(managerConfiguration, nameof(managerConfiguration));
            NotNull(configuration, nameof(configuration));
            EnsureNotNull(serializer, "A serializer is required for the redis cache handle");

            Logger = loggerFactory.CreateLogger(this);
            _managerConfiguration = managerConfiguration;
            _valueConverter = new RedisValueConverter(serializer);
            _redisConfiguration = RedisConfigurations.GetConfiguration(configuration.Key);
            _connection = new RedisConnectionManager(_redisConfiguration, loggerFactory);
            _isLuaAllowed = _connection.Features.Scripting;

            // disable preloading right away if twemproxy mode, as this is not supported.
            _canPreloadScripts = _redisConfiguration.TwemproxyEnabled ? false : true;

            if (_redisConfiguration.KeyspaceNotificationsEnabled)
            {
                // notify-keyspace-events needs to be set to "Exe" at least! Otherwise we will not receive any events.
                // this must be configured per server and should probably not be done automagically as this needs admin rights!
                // Let's try to check at least if those settings are configured (the check also works only if useAdmin is set to true though).
                try
                {
                    var configurations = _connection.GetConfiguration("notify-keyspace-events");
                    foreach (var cfg in configurations)
                    {
                        if (!cfg.Value.Contains("E"))
                        {
                            Logger.LogWarn("Server {0} is missing configuration value 'E' in notify-keyspace-events to enable keyevents.", cfg.Key);
                        }

                        if (!(cfg.Value.Contains("A") ||
                            (cfg.Value.Contains("x") && cfg.Value.Contains("e"))))
                        {
                            Logger.LogWarn("Server {0} is missing configuration value 'A' or 'x' and 'e' in notify-keyspace-events to enable keyevents for expired and evicted keys.", cfg.Key);
                        }
                    }
                }
                catch
                {
                    Logger.LogDebug("Could not read configuration from redis to validate notify-keyspace-events. Most likely useAdmin is not set to true.");
                }

                SubscribeKeyspaceNotifications();
            }
        }

        /// <inheritdoc />
        public override bool IsDistributedCache
        {
            get
            {
                return true;
            }
        }

        /// <summary>
        /// Gets the number of items the cache handle currently maintains.
        /// </summary>
        /// <value>The count.</value>
        /// <exception cref="System.InvalidOperationException">No active master found.</exception>
        public override int Count
        {
            get
            {
                if (_redisConfiguration.TwemproxyEnabled)
                {
                    Logger.LogWarn("'Count' cannot be calculated. Twemproxy mode is enabled which does not support accessing the servers collection.");
                    return 0;
                }

                var count = 0;
                foreach (var server in Servers.Where(p => !p.IsReplica && p.IsConnected))
                {
                    count += (int)server.DatabaseSize(_redisConfiguration.Database);
                }

                // approx size, only size on the master..
                return count;
            }
        }

#pragma warning disable CS3003 // Type is not CLS-compliant

        /// <summary>
        /// Gets the servers.
        /// </summary>
        /// <value>The list of servers.</value>
        public IEnumerable<IServer> Servers => _connection.Servers;

        /// <summary>
        /// Gets the features the redis server supports.
        /// </summary>
        /// <value>The server features.</value>
        public RedisFeatures Features => _connection.Features;

#pragma warning restore CS3003 // Type is not CLS-compliant

        /// <summary>
        /// Gets a value indicating whether we can use the lua implementation instead of manual.
        /// This flag will be set automatically via feature detection based on the Redis server version
        /// or via <see cref="RedisConfiguration.StrictCompatibilityModeVersion"/> if set to a version which does not support lua scripting.
        /// </summary>
        public bool IsLuaAllowed => _isLuaAllowed;

        /// <inheritdoc />
        protected override ILogger Logger { get; }

        /// <summary>
        /// Clears this cache, removing all items in the base cache and all regions.
        /// </summary>
        public override void Clear()
        {
            try
            {
                foreach (var server in Servers.Where(p => !p.IsReplica))
                {
                    Retry(() =>
                    {
                        if (server.IsConnected)
                        {
                            server.FlushDatabase(_redisConfiguration.Database);
                        }
                    });
                }
            }
            catch (NotSupportedException ex)
            {
                throw new NotSupportedException($"Clear is not available because '{ex.Message}'", ex);
            }
        }

        /// <summary>
        /// Clears the cache region, removing all items from the specified <paramref name="region"/> only.
        /// </summary>
        /// <param name="region">The cache region.</param>
        public override void ClearRegion(string region)
        {
            Retry(() =>
            {
                // we are storing all keys stored in the region in the hash for key=region
                var hashKeys = _connection.Database.HashKeys(region);

                if (hashKeys.Length > 0)
                {
                    // lets remove all keys which where in the region
                    // 01/32/16 changed to remove one by one because on clusters the keys could belong to multiple slots
                    foreach (var key in hashKeys.Where(p => p.HasValue))
                    {
                        _connection.Database.KeyDelete(key.ToString(), CommandFlags.FireAndForget);
                    }
                }

                // now delete the region
                _connection.Database.KeyDelete(region);
            });
        }

        /// <inheritdoc />
        public override bool Exists(string key)
        {
            var fullKey = GetKey(key);
            return Retry(() => _connection.Database.KeyExists(fullKey, CommandFlags.PreferReplica));
        }

        /// <inheritdoc />
        public override bool Exists(string key, string region)
        {
            NotNullOrWhiteSpace(region, nameof(region));

            var fullKey = GetKey(key, region);
            return Retry(() => _connection.Database.KeyExists(fullKey, CommandFlags.PreferReplica));
        }

        /// <inheritdoc />
        public override UpdateItemResult<TCacheValue> Update(string key, Func<TCacheValue, TCacheValue> updateValue, int maxRetries)
            => Update(key, null, updateValue, maxRetries);

        /// <inheritdoc />
        public override UpdateItemResult<TCacheValue> Update(string key, string region, Func<TCacheValue, TCacheValue> updateValue, int maxRetries)
        {
            if (!_isLuaAllowed)
            {
                return UpdateNoScript(key, region, updateValue, maxRetries);
            }

            var tries = 0;
            var fullKey = GetKey(key, region);

            return Retry(() =>
            {
                do
                {
                    tries++;

                    var item = GetCacheItemAndVersion(key, region, out int version);

                    if (item == null)
                    {
                        return UpdateItemResult.ForItemDidNotExist<TCacheValue>();
                    }

                    ValidateExpirationTimeout(item);

                    // run update
                    var newValue = updateValue(item.Value);

                    // added null check, throw explicit to me more consistent. Otherwise it would throw within the script exec
                    if (newValue == null)
                    {
                        return UpdateItemResult.ForFactoryReturnedNull<TCacheValue>();
                    }

                    // resetting TTL on update, too
                    var result = Eval(ScriptType.Update, fullKey, new[]
                    {
                        ToRedisValue(newValue),
                        version,
                        (int)item.ExpirationMode,
                        (long)item.ExpirationTimeout.TotalMilliseconds,
                    });

                    if (result != null && !result.IsNull)
                    {
                        // optimizing not retrieving the item again after update (could have changed already, too)
                        var newItem = item.WithValue(newValue);
                        newItem.LastAccessedUtc = DateTime.UtcNow;

                        return UpdateItemResult.ForSuccess(newItem, tries > 1, tries);
                    }

                    Logger.LogDebug("Update of {0} {1} failed with version conflict, retrying {2}/{3}", key, region, tries, maxRetries);
                }
                while (tries <= maxRetries);

                return UpdateItemResult.ForTooManyRetries<TCacheValue>(tries);
            });
        }

#pragma warning disable SA1600
#pragma warning disable CS1591 // Missing XML comment for publicly visible type or member

        protected UpdateItemResult<TCacheValue> UpdateNoScript(string key, string region, Func<TCacheValue, TCacheValue> updateValue, int maxRetries)
        {
            var committed = false;
            var tries = 0;
            var fullKey = GetKey(key, region);

            return Retry(() =>
            {
                do
                {
                    tries++;

                    var item = GetCacheItemInternal(key, region);

                    if (item == null)
                    {
                        return UpdateItemResult.ForItemDidNotExist<TCacheValue>();
                    }

                    ValidateExpirationTimeout(item);

                    var oldValue = ToRedisValue(item.Value);

                    var tran = _connection.Database.CreateTransaction();
                    tran.AddCondition(Condition.HashEqual(fullKey, HashFieldValue, oldValue));

                    // run update
                    var newValue = updateValue(item.Value);

                    // added null check, throw explicit to me more consistent. Otherwise it would throw later
                    if (newValue == null)
                    {
                        return UpdateItemResult.ForFactoryReturnedNull<TCacheValue>();
                    }

                    tran.HashSetAsync(fullKey, HashFieldValue, ToRedisValue(newValue));

                    committed = tran.Execute();

                    if (committed)
                    {
                        var newItem = item.WithValue(newValue);
                        newItem.LastAccessedUtc = DateTime.UtcNow;

                        if (newItem.ExpirationMode == ExpirationMode.Sliding && newItem.ExpirationTimeout != TimeSpan.Zero)
                        {
                            _connection.Database.KeyExpire(fullKey, newItem.ExpirationTimeout, CommandFlags.FireAndForget);
                        }

                        return UpdateItemResult.ForSuccess(newItem, tries > 1, tries);
                    }

                    Logger.LogDebug("Update of {0} {1} failed with version conflict, retrying {2}/{3}", key, region, tries, maxRetries);
                }
                while (committed == false && tries <= maxRetries);

                return UpdateItemResult.ForTooManyRetries<TCacheValue>(tries);
            });
        }

#pragma warning restore CS1591
#pragma warning restore SA1600

        /// <summary>
        /// Adds a value to the cache.
        /// <para>
        /// Add call is synced, so might be slower than put which is fire and forget but we want to
        /// return true|false if the operation was successfully or not. And always returning true
        /// could be misleading if the item already exists
        /// </para>
        /// </summary>
        /// <param name="item">The <c>CacheItem</c> to be added to the cache.</param>
        /// <returns>
        /// <c>true</c> if the key was not already added to the cache, <c>false</c> otherwise.
        /// </returns>
        protected override bool AddInternalPrepared(CacheItem<TCacheValue> item) =>
            Retry(() => Set(item, When.NotExists, true));

        /// <summary>
        /// Performs application-defined tasks associated with freeing, releasing, or resetting
        /// unmanaged resources.
        /// </summary>
        /// <param name="disposeManaged">Indicator if managed resources should be released.</param>
        protected override void Dispose(bool disposeManaged)
        {
            base.Dispose(disposeManaged);
            if (disposeManaged)
            {
                // this.connection.RemoveConnection();
            }
        }

        /// <summary>
        /// Gets a <c>CacheItem</c> for the specified key.
        /// </summary>
        /// <param name="key">The key being used to identify the item within the cache.</param>
        /// <returns>The <c>CacheItem</c>.</returns>
        protected override CacheItem<TCacheValue> GetCacheItemInternal(string key)
            => GetCacheItemInternal(key, null);

        /// <summary>
        /// Gets a <c>CacheItem</c> for the specified key.
        /// </summary>
        /// <param name="key">The key being used to identify the item within the cache.</param>
        /// <param name="region">The cache region.</param>
        /// <returns>The <c>CacheItem</c>.</returns>
        protected override CacheItem<TCacheValue> GetCacheItemInternal(string key, string region)
        {
            return GetCacheItemAndVersion(key, region, out int version);
        }

        private CacheItem<TCacheValue> GetCacheItemAndVersion(string key, string region, out int version)
        {
            version = -1;
            if (!_isLuaAllowed)
            {
                return GetCacheItemInternalNoScript(key, region);
            }

            var fullKey = GetKey(key, region);

<<<<<<< HEAD
            var result = Retry(() => Eval(ScriptType.Get, fullKey));
=======
            var result = Retry(() => Eval(ScriptType.Get, fullKey, flags: CommandFlags.PreferReplica));
>>>>>>> 33686c27
            if (result == null || result.IsNull)
            {
                // something went wrong. HMGET should return at least a null result for each requested field
                throw new InvalidOperationException("Error retrieving " + fullKey);
            }

            var values = (RedisValue[])result;

            // the first item stores the value
            var item = values[0];
            var expirationModeItem = values[1];
            var timeoutItem = values[2];
            var createdItem = values[3];
            var valueTypeItem = values[4];
            version = (int)values[5];
            var usesDefaultExpiration = values[6].HasValue ? (bool)values[6]        // if flag is set, all good...
                : (expirationModeItem.HasValue && timeoutItem.HasValue) ? false     // if not, but expiration flags have values, use those
                : true;                                                             // otherwise fall back to use default expiration from config

            if (!item.HasValue || !valueTypeItem.HasValue /* partially removed? */
                || item.IsNullOrEmpty || item.IsNull)
            {
                return null;
            }

            var expirationMode = ExpirationMode.None;
            var expirationTimeout = default(TimeSpan);

            // checking if the expiration mode is set on the hash
            if (expirationModeItem.HasValue && timeoutItem.HasValue)
            {
                if (!timeoutItem.IsNullOrEmpty && !expirationModeItem.IsNullOrEmpty)
                {
                    expirationMode = (ExpirationMode)(int)expirationModeItem;
                    expirationTimeout = TimeSpan.FromMilliseconds((long)timeoutItem);
                }
                else
                {
                    Logger.LogWarn("Expiration mode and timeout are set but are not valid '{0}', '{1}'.", expirationModeItem, timeoutItem);
                }
            }

            var value = FromRedisValue(item, (string)valueTypeItem);

            var cacheItem =
                usesDefaultExpiration ?
                string.IsNullOrWhiteSpace(region) ?
                    new CacheItem<TCacheValue>(key, value) :
                    new CacheItem<TCacheValue>(key, region, value) :
                string.IsNullOrWhiteSpace(region) ?
                    new CacheItem<TCacheValue>(key, value, expirationMode, expirationTimeout) :
                    new CacheItem<TCacheValue>(key, region, value, expirationMode, expirationTimeout);

            if (createdItem.HasValue)
            {
                cacheItem = cacheItem.WithCreated(new DateTime((long)createdItem, DateTimeKind.Utc));
            }

            if (cacheItem.IsExpired)
            {
                TriggerCacheSpecificRemove(key, region, CacheItemRemovedReason.Expired, cacheItem.Value);

                return null;
            }

            return cacheItem;
        }

#pragma warning disable CS1591 // Missing XML comment for publicly visible type or member
#pragma warning disable SA1600

        protected CacheItem<TCacheValue> GetCacheItemInternalNoScript(string key, string region)
        {
            return Retry(() =>
            {
                var fullKey = GetKey(key, region);

                // getting both, the value and, if exists, the expiration mode. if that one is set
                // and it is sliding, we also retrieve the timeout later
                var values = _connection.Database.HashGet(
                    fullKey,
                    new RedisValue[]
                    {
                        HashFieldValue,
                        HashFieldExpirationMode,
                        HashFieldExpirationTimeout,
                        HashFieldCreated,
                        HashFieldType,
                        HashFieldUsesDefaultExp
                    }, CommandFlags.PreferReplica);

                // the first item stores the value
                var item = values[0];
                var expirationModeItem = values[1];
                var timeoutItem = values[2];
                var createdItem = values[3];
                var valueTypeItem = values[4];
                var usesDefaultExpiration = values[5].HasValue ? (bool)values[5]        // if flag is set, all good...
                    : (expirationModeItem.HasValue && timeoutItem.HasValue) ? false     // if not, but expiration flags have values, use those
                    : true;                                                             // otherwise fall back to use default expiration from config

                if (!item.HasValue || !valueTypeItem.HasValue /* partially removed? */
                    || item.IsNullOrEmpty || item.IsNull)
                {
                    return null;
                }

                var expirationMode = ExpirationMode.None;
                var expirationTimeout = default(TimeSpan);

                // checking if the expiration mode is set on the hash
                if (expirationModeItem.HasValue && timeoutItem.HasValue)
                {
                    // adding sanity check for empty string results. Could happen in rare cases like #74
                    if (!timeoutItem.IsNullOrEmpty && !expirationModeItem.IsNullOrEmpty)
                    {
                        expirationMode = (ExpirationMode)(int)expirationModeItem;
                        expirationTimeout = TimeSpan.FromMilliseconds((long)timeoutItem);
                    }
                    else
                    {
                        Logger.LogWarn("Expiration mode and timeout are set but are not valid '{0}', '{1}'.", expirationModeItem, timeoutItem);
                    }
                }

                var value = FromRedisValue(item, (string)valueTypeItem);

                var cacheItem =
                    usesDefaultExpiration ?
                    string.IsNullOrWhiteSpace(region) ?
                        new CacheItem<TCacheValue>(key, value) :
                        new CacheItem<TCacheValue>(key, region, value) :
                    string.IsNullOrWhiteSpace(region) ?
                        new CacheItem<TCacheValue>(key, value, expirationMode, expirationTimeout) :
                        new CacheItem<TCacheValue>(key, region, value, expirationMode, expirationTimeout);

                if (createdItem.HasValue)
                {
                    cacheItem = cacheItem.WithCreated(new DateTime((long)createdItem, DateTimeKind.Utc));
                }

                if (cacheItem.IsExpired)
                {
                    TriggerCacheSpecificRemove(key, region, CacheItemRemovedReason.Expired, cacheItem.Value);

                    return null;
                }

                // update sliding
                if (expirationMode == ExpirationMode.Sliding && expirationTimeout != default(TimeSpan))
                {
                    _connection.Database.KeyExpire(fullKey, cacheItem.ExpirationTimeout, CommandFlags.FireAndForget);
                }

                return cacheItem;
            });
        }

#pragma warning restore CS1591 // Missing XML comment for publicly visible type or member
#pragma warning restore SA1600

        /// <summary>
        /// Puts the <paramref name="item"/> into the cache. If the item exists it will get updated
        /// with the new value. If the item doesn't exist, the item will be added to the cache.
        /// </summary>
        /// <param name="item">The <c>CacheItem</c> to be added to the cache.</param>
        protected override void PutInternal(CacheItem<TCacheValue> item)
            => base.PutInternal(item);

        /// <summary>
        /// Puts the <paramref name="item"/> into the cache. If the item exists it will get updated
        /// with the new value. If the item doesn't exist, the item will be added to the cache.
        /// </summary>
        /// <param name="item">The <c>CacheItem</c> to be added to the cache.</param>
        protected override void PutInternalPrepared(CacheItem<TCacheValue> item) =>
            Retry(() => Set(item, When.Always, false));

        /// <summary>
        /// Removes a value from the cache for the specified key.
        /// </summary>
        /// <param name="key">The key being used to identify the item within the cache.</param>
        /// <returns>
        /// <c>true</c> if the key was found and removed from the cache, <c>false</c> otherwise.
        /// </returns>
        protected override bool RemoveInternal(string key) => RemoveInternal(key, null);

#pragma warning disable CSE0003

        /// <summary>
        /// Removes a value from the cache for the specified key.
        /// </summary>
        /// <param name="key">The key being used to identify the item within the cache.</param>
        /// <param name="region">The cache region.</param>
        /// <returns>
        /// <c>true</c> if the key was found and removed from the cache, <c>false</c> otherwise.
        /// </returns>
        protected override bool RemoveInternal(string key, string region)
        {
            return Retry(() =>
            {
                var fullKey = GetKey(key, region);

                // clean up region
                if (!string.IsNullOrWhiteSpace(region))
                {
                    _connection.Database.HashDelete(region, fullKey, CommandFlags.FireAndForget);
                }

                // remove key
                var result = _connection.Database.KeyDelete(fullKey);

                return result;
            });
        }

        private void SubscribeKeyspaceNotifications()
        {
            _connection.Subscriber.Subscribe(
                 $"__keyevent@{_redisConfiguration.Database}__:expired",
                 (channel, key) =>
                 {
                     var tupple = ParseKey(key);
                     if (Logger.IsEnabled(LogLevel.Debug))
                     {
                         Logger.LogDebug("Got expired event for key '{0}:{1}'", tupple.Item2, tupple.Item1);
                     }

                     // we cannot return the original value here because we don't have it
                     TriggerCacheSpecificRemove(tupple.Item1, tupple.Item2, CacheItemRemovedReason.Expired, null);
                 });

            _connection.Subscriber.Subscribe(
                $"__keyevent@{_redisConfiguration.Database}__:evicted",
                (channel, key) =>
                {
                    var tupple = ParseKey(key);
                    if (Logger.IsEnabled(LogLevel.Debug))
                    {
                        Logger.LogDebug("Got evicted event for key '{0}:{1}'", tupple.Item2, tupple.Item1);
                    }

                    // we cannot return the original value here because we don't have it
                    TriggerCacheSpecificRemove(tupple.Item1, tupple.Item2, CacheItemRemovedReason.Evicted, null);
                });

            _connection.Subscriber.Subscribe(
                $"__keyevent@{_redisConfiguration.Database}__:del",
                (channel, key) =>
                {
                    var tupple = ParseKey(key);
                    if (Logger.IsEnabled(LogLevel.Debug))
                    {
                        Logger.LogDebug("Got del event for key '{0}:{1}'", tupple.Item2, tupple.Item1);
                    }

                    // we cannot return the original value here because we don't have it
                    TriggerCacheSpecificRemove(tupple.Item1, tupple.Item2, CacheItemRemovedReason.ExternalDelete, null);
                });
        }

#pragma warning restore CSE0003

        private static Tuple<string, string> ParseKey(string value)
        {
            if (value == null)
            {
                return Tuple.Create<string, string>(null, null);
            }

            var sepIndex = value.IndexOf(':');
            var hasRegion = sepIndex > 0;
            var key = value;
            string region = null;

            if (hasRegion)
            {
                region = value.Substring(0, sepIndex);
                key = value.Substring(sepIndex + 1);

                if (region.StartsWith(Base64Prefix))
                {
                    region = region.Substring(Base64Prefix.Length);
                    region = Encoding.UTF8.GetString(Convert.FromBase64String(region));
                }
            }

            if (key.StartsWith(Base64Prefix))
            {
                key = key.Substring(Base64Prefix.Length);
                key = Encoding.UTF8.GetString(Convert.FromBase64String(key));
            }

            return Tuple.Create(key, region);
        }

        private static void ValidateExpirationTimeout(CacheItem<TCacheValue> item)
        {
            if ((item.ExpirationMode == ExpirationMode.Absolute || item.ExpirationMode == ExpirationMode.Sliding) && item.ExpirationTimeout < MinimumExpirationTimeout)
            {
                throw new ArgumentException("Timeout lower than one millisecond is not supported.", nameof(item.ExpirationTimeout));
            }
        }

        private string GetKey(string key, string region = null)
        {
            if (string.IsNullOrWhiteSpace(key))
            {
                throw new ArgumentNullException(nameof(key));
            }

            // for notifications, we have to get key and region back from the key stored in redis.
            // in case the key and or region itself contains the separator, there would be no way to do so...
            // So, only if that feature is enabled, we'll encode the key and/or region in that case
            // and the ParseKey method will respect that, too, and decodes the key and/or region.
            if (_redisConfiguration.KeyspaceNotificationsEnabled && key.Contains(":"))
            {
                key = Base64Prefix + Convert.ToBase64String(Encoding.UTF8.GetBytes(key));
            }

            var fullKey = key;

            if (!string.IsNullOrWhiteSpace(region))
            {
                if (_redisConfiguration.KeyspaceNotificationsEnabled && region.Contains(":"))
                {
                    region = Base64Prefix + Convert.ToBase64String(Encoding.UTF8.GetBytes(region));
                }

                fullKey = string.Concat(region, ":", key);
            }

            return fullKey;
        }

        private TCacheValue FromRedisValue(RedisValue value, string valueType)
        {
            if (value.IsNull || value.IsNullOrEmpty || !value.HasValue)
            {
                return default(TCacheValue);
            }

            if (_valueConverter is IRedisValueConverter<TCacheValue> typedConverter)
            {
                return typedConverter.FromRedisValue(value, valueType);
            }

            return _valueConverter.FromRedisValue<TCacheValue>(value, valueType);
        }

        private RedisValue ToRedisValue(TCacheValue value)
        {
            if (_valueConverter is IRedisValueConverter<TCacheValue> typedConverter)
            {
                return typedConverter.ToRedisValue(value);
            }

            return _valueConverter.ToRedisValue(value);
        }

        private T Retry<T>(Func<T> retryme) =>
            RetryHelper.Retry(retryme, _managerConfiguration.RetryTimeout, _managerConfiguration.MaxRetries, Logger);

        private void Retry(Action retryme)
            => Retry(
                () =>
                {
                    retryme();
                    return true;
                });

        private bool Set(CacheItem<TCacheValue> item, When when, bool sync = false)
        {
            if (!_isLuaAllowed)
            {
                return SetNoScript(item, when, sync);
            }

            var fullKey = GetKey(item.Key, item.Region);
            var value = ToRedisValue(item.Value);

            var flags = sync ? CommandFlags.None : CommandFlags.FireAndForget;

            ValidateExpirationTimeout(item);

            // ARGV [1]: value, [2]: type, [3]: expirationMode, [4]: expirationTimeout(millis), [5]: created(ticks)
            var parameters = new RedisValue[]
            {
                value,
                item.ValueType.AssemblyQualifiedName,
                (int)item.ExpirationMode,
                (long)item.ExpirationTimeout.TotalMilliseconds,
                item.CreatedUtc.Ticks,
                item.UsesExpirationDefaults
            };

            RedisResult result;
            if (when == When.NotExists)
            {
                result = Eval(ScriptType.Add, fullKey, parameters, flags);
            }
            else
            {
                result = Eval(ScriptType.Put, fullKey, parameters, flags);
            }

            if (result == null)
            {
                if (flags.HasFlag(CommandFlags.FireAndForget))
                {
                    if (!string.IsNullOrWhiteSpace(item.Region))
                    {
                        // setting region lookup key if region is being used
                        _connection.Database.HashSet(item.Region, fullKey, "regionKey", When.Always, CommandFlags.FireAndForget);
                    }

                    // put runs via fire and forget, so we don't get a result back
                    return true;
                }

                // should never happen, something went wrong with the script
                throw new InvalidOperationException("Something went wrong adding an item, result must not be null.");
            }
            else
            {
                if (result.IsNull && when == When.NotExists)
                {
                    // add failed because element exists already
                    if (Logger.IsEnabled(LogLevel.Debug))
                    {
                        Logger.LogDebug("DB {0} | Failed to add item [{1}] because it exists.", _connection.Database.Database, item.ToString());
                    }

                    return false;
                }

                var resultValue = (RedisValue)result;

                if (resultValue.HasValue && resultValue.ToString().Equals("OK", StringComparison.OrdinalIgnoreCase))
                {
                    // Added successfully:
                    if (!string.IsNullOrWhiteSpace(item.Region))
                    {
                        // setting region lookup key if region is being used
                        // we cannot do that within the lua because the region could be on another cluster node!
                        _connection.Database.HashSet(item.Region, fullKey, "regionKey", When.Always, CommandFlags.FireAndForget);
                    }

                    return true;
                }

                Logger.LogWarn("DB {0} | Failed to set item [{1}]: {2}.", _connection.Database.Database, item.ToString(), resultValue.ToString());
                return false;
            }
        }

        private bool SetNoScript(CacheItem<TCacheValue> item, When when, bool sync = false)
        {
            return Retry(() =>
            {
                var fullKey = GetKey(item.Key, item.Region);
                var value = ToRedisValue(item.Value);

                ValidateExpirationTimeout(item);

                var metaValues = new[]
                {
                    new HashEntry(HashFieldType, item.ValueType.AssemblyQualifiedName),
                    new HashEntry(HashFieldExpirationMode, (int)item.ExpirationMode),
                    new HashEntry(HashFieldExpirationTimeout, (long)item.ExpirationTimeout.TotalMilliseconds),
                    new HashEntry(HashFieldCreated, item.CreatedUtc.Ticks),
                    new HashEntry(HashFieldUsesDefaultExp, item.UsesExpirationDefaults)
                };

                var flags = sync ? CommandFlags.None : CommandFlags.FireAndForget;

                var setResult = _connection.Database.HashSet(fullKey, HashFieldValue, value, when, flags);

                // setResult from fire and forget is alwys false, so we have to assume it works...
                setResult = flags == CommandFlags.FireAndForget ? true : setResult;

                if (setResult)
                {
                    if (!string.IsNullOrWhiteSpace(item.Region))
                    {
                        // setting region lookup key if region is being used
                        _connection.Database.HashSet(item.Region, fullKey, "regionKey", When.Always, CommandFlags.FireAndForget);
                    }

                    // set the additional fields in case sliding expiration should be used in this
                    // case we have to store the expiration mode and timeout on the hash, too so
                    // that we can extend the expiration period every time we do a get
                    if (metaValues != null)
                    {
                        _connection.Database.HashSet(fullKey, metaValues, flags);
                    }

                    if (item.ExpirationMode != ExpirationMode.None && item.ExpirationMode != ExpirationMode.Default)
                    {
                        _connection.Database.KeyExpire(fullKey, item.ExpirationTimeout, CommandFlags.FireAndForget);
                    }
                    else
                    {
                        // bugfix #9
                        _connection.Database.KeyPersist(fullKey, CommandFlags.FireAndForget);
                    }
                }

                return setResult;
            });
        }

        private RedisResult Eval(ScriptType scriptType, RedisKey redisKey, RedisValue[] values = null, CommandFlags flags = CommandFlags.None)
        {
            if (!_scriptsLoaded)
            {
                lock (_lockObject)
                {
                    if (!_scriptsLoaded)
                    {
                        LoadScripts();
                        _scriptsLoaded = true;
                    }
                }
            }

            LoadedLuaScript script = null;
            if (!_luaScripts.TryGetValue(scriptType, out LuaScript luaScript)
                || (_canPreloadScripts && !_shaScripts.TryGetValue(scriptType, out script)))
            {
                Logger.LogCritical("Something is wrong with the Lua scripts. Seem to be not loaded.");
                _scriptsLoaded = false;
                throw new InvalidOperationException("Something is wrong with the Lua scripts. Seem to be not loaded.");
            }

            try
            {
                if (_canPreloadScripts && script != null)
                {
                    return _connection.Database.ScriptEvaluate(script.Hash, new[] { redisKey }, values, flags);
                }
                else
                {
                    return _connection.Database.ScriptEvaluate(luaScript.ExecutableScript, new[] { redisKey }, values, flags);
                }
            }
            catch (RedisServerException ex) when (ex.Message.StartsWith("NOSCRIPT", StringComparison.OrdinalIgnoreCase))
            {
                Logger.LogInfo("Received NOSCRIPT from server. Reloading scripts...");
                LoadScripts();

                // retry
                throw;
            }
        }

        private void LoadScripts()
        {
            lock (_lockObject)
            {
                Logger.LogInfo("Loading scripts.");

                var putLua = LuaScript.Prepare(_scriptPut);
                var addLua = LuaScript.Prepare(_scriptAdd);
                var updateLua = LuaScript.Prepare(_scriptUpdate);
                var getLua = LuaScript.Prepare(_scriptGet);
                _luaScripts.Clear();
                _luaScripts.Add(ScriptType.Add, addLua);
                _luaScripts.Add(ScriptType.Put, putLua);
                _luaScripts.Add(ScriptType.Update, updateLua);
                _luaScripts.Add(ScriptType.Get, getLua);

                // servers feature might be disabled
                if (_canPreloadScripts)
                {
                    try
                    {
                        foreach (var server in Servers)
                        {
                            if (server.IsConnected)
                            {
                                _shaScripts[ScriptType.Put] = putLua.Load(server);
                                _shaScripts[ScriptType.Add] = addLua.Load(server);
                                _shaScripts[ScriptType.Update] = updateLua.Load(server);
                                _shaScripts[ScriptType.Get] = getLua.Load(server);
                            }
                        }
                    }
                    catch (NotSupportedException)
                    {
                        _canPreloadScripts = false;
                    }
                }
            }
        }
    }
}<|MERGE_RESOLUTION|>--- conflicted
+++ resolved
@@ -458,11 +458,8 @@
 
             var fullKey = GetKey(key, region);
 
-<<<<<<< HEAD
             var result = Retry(() => Eval(ScriptType.Get, fullKey));
-=======
-            var result = Retry(() => Eval(ScriptType.Get, fullKey, flags: CommandFlags.PreferReplica));
->>>>>>> 33686c27
+            
             if (result == null || result.IsNull)
             {
                 // something went wrong. HMGET should return at least a null result for each requested field
